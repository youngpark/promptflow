--- conflicted
+++ resolved
@@ -9,8 +9,6 @@
     },
     "module": "promptflow.connections"
   },
-<<<<<<< HEAD
-=======
   "azure_open_ai_aad": {
     "type": "AzureOpenAIConnection",
     "value": {
@@ -21,7 +19,6 @@
     },
     "module": "promptflow.connections"
   },
->>>>>>> 82a6dbdd
   "aoai_assistant_connection": {
     "type": "AzureOpenAIConnection",
     "value": {
