--- conflicted
+++ resolved
@@ -5,7 +5,6 @@
 import pytest
 from mock import MagicMock
 from ruamel.yaml import YAML
-from sdk_cli_azure_test.recording_utilities import is_record, is_replay
 
 from promptflow import tool
 from promptflow._core._errors import InputTypeMismatch, PackageToolNotFoundError
@@ -134,49 +133,7 @@
 
 @pytest.mark.unittest
 class TestToolsManager:
-<<<<<<< HEAD
-    @pytest.mark.parametrize(
-        "tool_source, tool_type, error_code, error_message",
-        [
-            (
-                ToolSource(type=ToolSourceType.Package, tool="fake_name", path="fake_path"),
-                None,
-                PackageToolNotFoundError,
-                "Package tool 'fake_name' is not found in the current environment. "
-                f"Available package tools include: '{','.join(collect_package_tools().keys())}'. "
-                "Please ensure that the required tool package is installed in current environment.",
-            ),
-            (
-                ToolSource(tool="fake_name", path=None),
-                ToolType.PYTHON,
-                NodeSourcePathEmpty,
-                "Invalid node definitions found in the flow graph. The node 'fake_name' is missing its source path. "
-                "Please kindly add the source path for the node 'fake_name' in the YAML file "
-                "and try the operation again.",
-            ),
-            (
-                ToolSource(tool="fake_name", path=Path("test_tools_manager.py")),
-                ToolType.CUSTOM_LLM,
-                NotSupported,
-                "The tool type custom_llm is currently not supported for generating tools using source code. "
-                "Please choose from the available types: python,prompt,llm. "
-                "If you need further assistance, kindly contact support.",
-            ),
-        ],
-    )
-    def test_gen_tool_by_source_error(self, tool_source, tool_type, error_code, error_message):
-        working_dir = Path(__file__).parent
-        with pytest.raises(error_code) as ex:
-            gen_tool_by_source("fake_name", tool_source, tool_type, working_dir),
-        assert str(ex.value) == error_message
-
-    @pytest.mark.skipif(
-        is_record() or is_replay(),
-        reason="record doesn't support this test",
-    )
-=======
->>>>>>> 42b5def5
-    def test_collect_package_tools_if_node_source_tool_is_legacy(self):
+    def test_collect_package_tools_if_node_source_tool_is_legacy(self, recording_injection):
         legacy_node_source_tools = ["content_safety_text.tools.content_safety_text_tool.analyze_text"]
         package_tools = collect_package_tools(legacy_node_source_tools)
         assert "promptflow.tools.azure_content_safety.analyze_text" in package_tools.keys()
