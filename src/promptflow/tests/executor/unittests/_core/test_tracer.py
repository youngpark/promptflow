--- conflicted
+++ resolved
@@ -123,16 +123,12 @@
 
 
 def func_with_connection_parameter(a: int, conn: AzureOpenAIConnection):
-<<<<<<< HEAD
-    _, _ = a, conn
-=======
     _ = (a, conn)
 
 
 class MyClass:
     def my_method(self, a: int):
         _ = a
->>>>>>> 172bd2da
 
 
 @pytest.mark.unittest
@@ -154,14 +150,11 @@
         assert trace.children is None
         assert trace.error is None
 
-<<<<<<< HEAD
-=======
     def test_trace_name_should_contain_class_name_for_class_methods(self):
         obj = MyClass()
         trace = _create_trace_from_function_call(obj.my_method, args=[obj, 1])
         assert trace.name == "MyClass.my_method"
 
->>>>>>> 172bd2da
     def test_trace_type_can_be_set_correctly(self):
         trace = _create_trace_from_function_call(func_with_no_parameters, trace_type=TraceType.TOOL)
         assert trace.type == TraceType.TOOL
@@ -202,14 +195,6 @@
         assert trace.inputs == {"a": 1, "conn": "AzureOpenAIConnection"}
 
     def test_self_arg_should_be_excluded_from_inputs(self):
-<<<<<<< HEAD
-        class TestClass:
-            def test_method(self, a: int):
-                pass
-
-        trace = _create_trace_from_function_call(TestClass.test_method, args=[TestClass(), 1])
-=======
         obj = MyClass()
         trace = _create_trace_from_function_call(obj.my_method, args=[1])
->>>>>>> 172bd2da
         assert trace.inputs == {"a": 1}