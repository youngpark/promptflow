from types import GeneratorType

import pytest

from promptflow._utils.dataclass_serializer import serialize
from promptflow.contracts.run_info import Status
from promptflow.executor import FlowExecutor

from ..utils import get_yaml_file


@pytest.mark.usefixtures("dev_connections")
@pytest.mark.e2etest
class TestExecutorTraces:
    def validate_openai_apicall(self, apicall: dict):
        """Validates an apicall dict.

        Ensure that the trace output of openai api is a list of dicts.

        Args:
            apicall (dict): A dictionary representing apicall.

        Raises:
            AssertionError: If the API call is invalid.
        """
        get_trace = False
        if apicall.get("name", "") in (
            "openai.api_resources.chat_completion.ChatCompletion.create",
            "openai.api_resources.completion.Completion.create",
            "openai.api_resources.embedding.Embedding.create",
            "openai.resources.completions.Completions.create",  # openai>=1.0.0
            "openai.resources.chat.completions.Completions.create",  # openai>=1.0.0
        ):
            get_trace = True
            output = apicall.get("output")
            assert not isinstance(output, str)
            assert isinstance(output, (list, dict))
            if isinstance(output, list):
                assert all(isinstance(item, dict) for item in output)

        children = apicall.get("children", [])

        if children is not None:
            for child in children:
                get_trace = get_trace or self.validate_openai_apicall(child)

        return get_trace

    def get_chat_input(stream):
        return {
            "question": "What is the capital of the United States of America?", "chat_history": [], "stream": stream
        }

    def get_comletion_input(stream):
        return {"prompt": "What is the capital of the United States of America?", "stream": stream}

    @pytest.mark.parametrize(
        "flow_folder, inputs",
        [
            ("openai_chat_api_flow", get_chat_input(False)),
            ("openai_chat_api_flow", get_chat_input(True)),
            ("openai_completion_api_flow", get_comletion_input(False)),
            ("openai_completion_api_flow", get_comletion_input(True)),
            ("llm_tool", {"topic": "Hello", "stream": False}),
            ("llm_tool", {"topic": "Hello", "stream": True}),
        ]
    )
<<<<<<< HEAD
    @pytest.mark.parametrize("flow_folder", ["openai_chat_api_flow", "openai_completion_api_flow"])
    def test_executor_openai_api_flow(self, flow_folder, dev_connections, recording_injection):
        executor = FlowExecutor.create(get_yaml_file(flow_folder), dev_connections)
        inputs = get_flow_sample_inputs(flow_folder)
        flow_result = executor.exec_line(inputs)

        assert isinstance(flow_result.output, dict)
        assert flow_result.run_info.status == Status.Completed
        assert flow_result.run_info.api_calls is not None

        assert "total_tokens" in flow_result.run_info.system_metrics
        assert flow_result.run_info.system_metrics["total_tokens"] > 0

        get_traced = False
        for api_call in flow_result.run_info.api_calls:
            get_traced = get_traced or self.validate_openai_apicall(serialize(api_call))

        assert get_traced is True

    @pytest.mark.skipif(
        version("openai").startswith("0."),
        reason="Run tests for openai>=1.0.0",
    )
    @pytest.mark.parametrize("flow_folder", ["openai_v1_chat_api_flow", "openai_v1_completion_api_flow"])
    def test_executor_openai_v1_api_flow(self, flow_folder, dev_connections, recording_injection):
        recording_status, extra_recording_append = recording_injection
        extra_recording_append(["chat", "completion"])
        executor = FlowExecutor.create(get_yaml_file(flow_folder), dev_connections)
        inputs = get_flow_sample_inputs(flow_folder)
=======
    def test_executor_openai_api_flow(self, flow_folder, inputs, dev_connections):
        executor = FlowExecutor.create(get_yaml_file(flow_folder), dev_connections)
>>>>>>> 399c075f
        flow_result = executor.exec_line(inputs)

        assert isinstance(flow_result.output, dict)
        assert flow_result.run_info.status == Status.Completed
        assert flow_result.run_info.api_calls is not None

        assert "total_tokens" in flow_result.run_info.system_metrics
        assert flow_result.run_info.system_metrics["total_tokens"] >= 0

        get_traced = False
        for api_call in flow_result.run_info.api_calls:
            get_traced = get_traced or self.validate_openai_apicall(serialize(api_call))

        assert recording_status or get_traced is True

    def test_executor_generator_tools(self, dev_connections):
        executor = FlowExecutor.create(get_yaml_file("generator_tools"), dev_connections)
        inputs = {"text": "This is a test"}
        flow_result = executor.exec_line(inputs)

        assert isinstance(flow_result.output, dict)
        assert flow_result.run_info.status == Status.Completed
        assert flow_result.run_info.api_calls is not None

        tool_trace = flow_result.run_info.api_calls[0]
        generator_trace = tool_trace.get("children")[0]
        assert generator_trace is not None

        output = generator_trace.get("output")
        assert isinstance(output, list)

    @pytest.mark.parametrize("allow_generator_output", [False, True])
    def test_executor_generator_nodes(self, dev_connections, allow_generator_output):
        executor = FlowExecutor.create(get_yaml_file("generator_nodes"), dev_connections)
        inputs = {"text": "This is a test"}
        flow_result = executor.exec_line(inputs, allow_generator_output=allow_generator_output)

        assert isinstance(flow_result.output, dict)
        assert flow_result.run_info.status == Status.Completed
        assert flow_result.run_info.api_calls is not None

        tool_trace = flow_result.run_info.api_calls[0]
        output = tool_trace.get("output")
        assert isinstance(output, list)
        assert not output
        answer = flow_result.output.get("answer")
        if allow_generator_output:
            assert isinstance(answer, GeneratorType)
            # Consume the generator and validate that it generates some text
            try:
                generated_text = next(answer)
                assert isinstance(generated_text, str)
            except StopIteration:
                assert False, "Generator did not generate any text"
        else:
            assert answer == "Echo-Thisisatest"<|MERGE_RESOLUTION|>--- conflicted
+++ resolved
@@ -48,7 +48,9 @@
 
     def get_chat_input(stream):
         return {
-            "question": "What is the capital of the United States of America?", "chat_history": [], "stream": stream
+            "question": "What is the capital of the United States of America?",
+            "chat_history": [],
+            "stream": stream,
         }
 
     def get_comletion_input(stream):
@@ -63,42 +65,12 @@
             ("openai_completion_api_flow", get_comletion_input(True)),
             ("llm_tool", {"topic": "Hello", "stream": False}),
             ("llm_tool", {"topic": "Hello", "stream": True}),
-        ]
+        ],
     )
-<<<<<<< HEAD
-    @pytest.mark.parametrize("flow_folder", ["openai_chat_api_flow", "openai_completion_api_flow"])
-    def test_executor_openai_api_flow(self, flow_folder, dev_connections, recording_injection):
-        executor = FlowExecutor.create(get_yaml_file(flow_folder), dev_connections)
-        inputs = get_flow_sample_inputs(flow_folder)
-        flow_result = executor.exec_line(inputs)
-
-        assert isinstance(flow_result.output, dict)
-        assert flow_result.run_info.status == Status.Completed
-        assert flow_result.run_info.api_calls is not None
-
-        assert "total_tokens" in flow_result.run_info.system_metrics
-        assert flow_result.run_info.system_metrics["total_tokens"] > 0
-
-        get_traced = False
-        for api_call in flow_result.run_info.api_calls:
-            get_traced = get_traced or self.validate_openai_apicall(serialize(api_call))
-
-        assert get_traced is True
-
-    @pytest.mark.skipif(
-        version("openai").startswith("0."),
-        reason="Run tests for openai>=1.0.0",
-    )
-    @pytest.mark.parametrize("flow_folder", ["openai_v1_chat_api_flow", "openai_v1_completion_api_flow"])
-    def test_executor_openai_v1_api_flow(self, flow_folder, dev_connections, recording_injection):
+    def test_executor_openai_api_flow(self, flow_folder, inputs, dev_connections, recording_injection):
         recording_status, extra_recording_append = recording_injection
         extra_recording_append(["chat", "completion"])
         executor = FlowExecutor.create(get_yaml_file(flow_folder), dev_connections)
-        inputs = get_flow_sample_inputs(flow_folder)
-=======
-    def test_executor_openai_api_flow(self, flow_folder, inputs, dev_connections):
-        executor = FlowExecutor.create(get_yaml_file(flow_folder), dev_connections)
->>>>>>> 399c075f
         flow_result = executor.exec_line(inputs)
 
         assert isinstance(flow_result.output, dict)
