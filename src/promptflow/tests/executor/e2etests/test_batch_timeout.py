--- conflicted
+++ resolved
@@ -183,8 +183,7 @@
         assert len(mem_run_storage._flow_runs) == 3, "Flow runs are persisted in memory storage."
         # TODO: Currently, the node status is incomplete.
         # We will assert the correct result after refining the implementation of batch timeout.
-<<<<<<< HEAD
-        assert len(mem_run_storage._node_runs) == 5, "Node runs are persisted in memory storage."
+        assert len(mem_run_storage._node_runs) == 6, "Node runs are persisted in memory storage."
 
     @pytest.mark.parametrize(
         "flow_folder",
@@ -233,7 +232,4 @@
         for i, line_error in enumerate(batch_results.error_summary.error_list):
             assert isinstance(line_error, LineError)
             assert line_error.error["message"] == f"Line {i} execution timeout for exceeding 5 seconds"
-            assert line_error.error["code"] == "UserError"
-=======
-        assert len(mem_run_storage._node_runs) == 6, "Node runs are persisted in memory storage."
->>>>>>> 25c8b07f
+            assert line_error.error["code"] == "UserError"