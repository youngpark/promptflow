# ---------------------------------------------------------
# Copyright (c) Microsoft Corporation. All rights reserved.
# ---------------------------------------------------------

import functools
import inspect
import json
import logging
from collections.abc import Iterator
from contextvars import ContextVar
from datetime import datetime
from typing import Callable, Optional

from promptflow._core.generator_proxy import GeneratorProxy, generate_from_proxy
from promptflow._utils.dataclass_serializer import serialize
from promptflow._utils.multimedia_utils import default_json_encoder
from promptflow.contracts.tool import ConnectionType
from promptflow.contracts.trace import Trace, TraceType

from .thread_local_singleton import ThreadLocalSingleton


class Tracer(ThreadLocalSingleton):
    CONTEXT_VAR_NAME = "Tracer"
    context_var = ContextVar(CONTEXT_VAR_NAME, default=None)

    def __init__(self, run_id, node_name: Optional[str] = None):
        self._run_id = run_id
        self._node_name = node_name
        self._traces = []
        self._trace_stack = []

    @classmethod
    def start_tracing(cls, run_id, node_name: Optional[str] = None):
        current_run_id = cls.current_run_id()
        if current_run_id is not None:
            msg = f"Try to start tracing for run {run_id} but {current_run_id} is already active."
            logging.warning(msg)
            return
        tracer = cls(run_id, node_name)
        tracer._activate_in_context()

    @classmethod
    def current_run_id(cls):
        tracer = cls.active_instance()
        if not tracer:
            return None
        return tracer._run_id

    @classmethod
    def end_tracing(cls, run_id: Optional[str] = None, raise_ex=False):
        tracer = cls.active_instance()
        if not tracer:
            msg = "Try end tracing but no active tracer in current context."
            if raise_ex:
                raise Exception(msg)
            logging.warning(msg)
            return []
        if run_id is not None and tracer._run_id != run_id:
            msg = f"Try to end tracing for run {run_id} but {tracer._run_id} is active."
            logging.warning(msg)
            return []
        tracer._deactivate_in_context()
        return tracer.to_json()

    @classmethod
    def push_function(cls, f, args=[], kwargs={}, *, trace_type=TraceType.FUNCTION):
        obj = cls.active_instance()
<<<<<<< HEAD
        sig = inspect.signature(f).parameters
        all_kwargs = {**{k: v for k, v in zip(sig.keys(), args)}, **kwargs}
        all_kwargs = {
            k: ConnectionType.serialize_conn(v) if ConnectionType.is_connection_value(v) else v
            for k, v in all_kwargs.items()
        }
        # TODO: put parameters in self to inputs for builtin tools
        all_kwargs.pop("self", None)
        trace = Trace(
            name=f.__qualname__,
            type=trace_type,
            start_time=datetime.utcnow().timestamp(),
            inputs=all_kwargs,
        )
=======
        trace = _create_trace_from_function_call(f, args=args, kwargs=kwargs, trace_type=TraceType.TOOL)
>>>>>>> 2c953309
        obj._push(trace)
        return trace

    @classmethod
    def push_tool(cls, f, args=[], kwargs={}):
        return cls.push_function(f, args, kwargs, trace_type=TraceType.TOOL)

    @classmethod
    def push(cls, trace: Trace):
        obj = cls.active_instance()
        if not obj:
            logging.warning("Try to push trace but no active tracer in current context.")
            return
        obj._push(trace)

    @staticmethod
    def to_serializable(obj):
        if isinstance(obj, dict) and all(isinstance(k, str) for k in obj.keys()):
            return {k: Tracer.to_serializable(v) for k, v in obj.items()}
        if isinstance(obj, GeneratorProxy):
            return obj
        try:
            obj = serialize(obj)
            json.dumps(obj, default=default_json_encoder)
        except Exception:
            # We don't want to fail the whole function call because of a serialization error,
            # so we simply convert it to str if it cannot be serialized.
            obj = str(obj)
        return obj

    def _push(self, trace: Trace):
        if trace.inputs:
            trace.inputs = self.to_serializable(trace.inputs)
        if not trace.start_time:
            trace.start_time = datetime.utcnow().timestamp()
        if not self._trace_stack:
            # Set node name for root trace
            trace.node_name = self._node_name
            self._traces.append(trace)
        else:
            self._trace_stack[-1].children = self._trace_stack[-1].children or []
            self._trace_stack[-1].children.append(trace)
        self._trace_stack.append(trace)

    @classmethod
    def pop(cls, output=None, error: Optional[Exception] = None):
        obj = cls.active_instance()
        return obj._pop(output, error)

    def _pop(self, output=None, error: Optional[Exception] = None):
        last_trace = self._trace_stack[-1]
        if isinstance(output, Iterator):
            output = GeneratorProxy(output)
        if output is not None:
            last_trace.output = self.to_serializable(output)
        if error is not None:
            last_trace.error = self._format_error(error)
        self._trace_stack[-1].end_time = datetime.utcnow().timestamp()
        self._trace_stack.pop()

        if isinstance(output, GeneratorProxy):
            return generate_from_proxy(output)
        else:
            return output

    def to_json(self) -> list:
        return serialize(self._traces)

    @staticmethod
    def _format_error(error: Exception) -> dict:
        return {
            "message": str(error),
            "type": type(error).__qualname__,
        }


<<<<<<< HEAD
def _traced(func: Callable = None, *, trace_type=TraceType.FUNCTION) -> Callable:
    """A wrapper to add trace to a function.

    When a function is wrapped by this wrapper, the function name,
    inputs, outputs, start time, end time, and error (if any) will be recorded.

    It can be used for both sync and async functions.
    For sync functions, it will return a sync function.
    For async functions, it will return an async function.

    :param func: The function to be traced.
    :type func: Callable
    :param trace_type: The type of the trace. Defaults to TraceType.FUNCTION.
    :type trace_type: TraceType, optional
    :return: The wrapped function with trace enabled.
    :rtype: Callable
    """
    if inspect.iscoroutinefunction(func):

        @functools.wraps(func)
        async def wrapped(*args, **kwargs):
            if Tracer.active_instance() is None:
                return await func(*args, **kwargs)  # Do nothing if no tracing is enabled.
            # Should not extract these codes to a separate function here.
            # We directly call func instead of calling Tracer.invoke,
            # because we want to avoid long stack trace when hitting an exception.
            try:
                Tracer.push_function(func, args, kwargs, trace_type=trace_type)
                output = await func(*args, **kwargs)
                return Tracer.pop(output)
            except Exception as e:
                Tracer.pop(None, e)
                raise

    else:

        @functools.wraps(func)
        def wrapped(*args, **kwargs):
            if Tracer.active_instance() is None:
                return func(*args, **kwargs)  # Do nothing if no tracing is enabled.
            # Should not extract these codes to a separate function here.
            # We directly call func instead of calling Tracer.invoke,
            # because we want to avoid long stack trace when hitting an exception.
            try:
                Tracer.push_function(func, args, kwargs, trace_type=trace_type)
                output = func(*args, **kwargs)
                return Tracer.pop(output)
            except Exception as e:
                Tracer.pop(None, e)
                raise

    wrapped.__original_function = func
    func.__wrapped_function = wrapped

    return wrapped


def trace(func: Callable = None) -> Callable:
    """A decorator to add trace to a function.

    When a function is wrapped by this decorator, the function name,
    inputs, outputs, start time, end time, and error (if any) will be recorded.

    It can be used for both sync and async functions.
    For sync functions, it will return a sync function.
    For async functions, it will return an async function.

    :param func: The function to be traced.
    :type func: Callable
    :return: The wrapped function with trace enabled.
    :rtype: Callable

    :Examples:

    Synchronous function usage:

    .. code-block:: python

        @trace
        def greetings(user_id):
            name = get_name(user_id)
            return f"Hello, {name}"

    Asynchronous function usage:

    .. code-block:: python

        @trace
        async def greetings_async(user_id):
            name = await get_name_async(user_id)
            return f"Hello, {name}"
    """

    def wrapper(func):
        return _traced(func, trace_type=TraceType.FUNCTION)

    # enable use decorator without "()" if all arguments are default values
    if func is not None:
        return wrapper(func)
    return wrapper
=======
def _create_trace_from_function_call(f, *, args=[], kwargs={}, trace_type=TraceType.FUNCTION):
    """Initialize a trace object from a function call."""
    sig = inspect.signature(f).parameters

    all_kwargs = {**{k: v for k, v in zip(sig.keys(), args)}, **kwargs}
    all_kwargs = {
        k: ConnectionType.serialize_conn(v) if ConnectionType.is_connection_value(v) else v
        for k, v in all_kwargs.items()
    }
    # TODO: put parameters in self to inputs for builtin tools
    all_kwargs.pop("self", None)

    return Trace(
        name=f.__qualname__,
        type=trace_type,
        start_time=datetime.utcnow().timestamp(),
        inputs=all_kwargs,
    )
>>>>>>> 2c953309
<|MERGE_RESOLUTION|>--- conflicted
+++ resolved
@@ -2,14 +2,13 @@
 # Copyright (c) Microsoft Corporation. All rights reserved.
 # ---------------------------------------------------------
 
-import functools
 import inspect
 import json
 import logging
 from collections.abc import Iterator
 from contextvars import ContextVar
 from datetime import datetime
-from typing import Callable, Optional
+from typing import Optional
 
 from promptflow._core.generator_proxy import GeneratorProxy, generate_from_proxy
 from promptflow._utils.dataclass_serializer import serialize
@@ -66,24 +65,7 @@
     @classmethod
     def push_function(cls, f, args=[], kwargs={}, *, trace_type=TraceType.FUNCTION):
         obj = cls.active_instance()
-<<<<<<< HEAD
-        sig = inspect.signature(f).parameters
-        all_kwargs = {**{k: v for k, v in zip(sig.keys(), args)}, **kwargs}
-        all_kwargs = {
-            k: ConnectionType.serialize_conn(v) if ConnectionType.is_connection_value(v) else v
-            for k, v in all_kwargs.items()
-        }
-        # TODO: put parameters in self to inputs for builtin tools
-        all_kwargs.pop("self", None)
-        trace = Trace(
-            name=f.__qualname__,
-            type=trace_type,
-            start_time=datetime.utcnow().timestamp(),
-            inputs=all_kwargs,
-        )
-=======
         trace = _create_trace_from_function_call(f, args=args, kwargs=kwargs, trace_type=TraceType.TOOL)
->>>>>>> 2c953309
         obj._push(trace)
         return trace
 
@@ -160,108 +142,6 @@
         }
 
 
-<<<<<<< HEAD
-def _traced(func: Callable = None, *, trace_type=TraceType.FUNCTION) -> Callable:
-    """A wrapper to add trace to a function.
-
-    When a function is wrapped by this wrapper, the function name,
-    inputs, outputs, start time, end time, and error (if any) will be recorded.
-
-    It can be used for both sync and async functions.
-    For sync functions, it will return a sync function.
-    For async functions, it will return an async function.
-
-    :param func: The function to be traced.
-    :type func: Callable
-    :param trace_type: The type of the trace. Defaults to TraceType.FUNCTION.
-    :type trace_type: TraceType, optional
-    :return: The wrapped function with trace enabled.
-    :rtype: Callable
-    """
-    if inspect.iscoroutinefunction(func):
-
-        @functools.wraps(func)
-        async def wrapped(*args, **kwargs):
-            if Tracer.active_instance() is None:
-                return await func(*args, **kwargs)  # Do nothing if no tracing is enabled.
-            # Should not extract these codes to a separate function here.
-            # We directly call func instead of calling Tracer.invoke,
-            # because we want to avoid long stack trace when hitting an exception.
-            try:
-                Tracer.push_function(func, args, kwargs, trace_type=trace_type)
-                output = await func(*args, **kwargs)
-                return Tracer.pop(output)
-            except Exception as e:
-                Tracer.pop(None, e)
-                raise
-
-    else:
-
-        @functools.wraps(func)
-        def wrapped(*args, **kwargs):
-            if Tracer.active_instance() is None:
-                return func(*args, **kwargs)  # Do nothing if no tracing is enabled.
-            # Should not extract these codes to a separate function here.
-            # We directly call func instead of calling Tracer.invoke,
-            # because we want to avoid long stack trace when hitting an exception.
-            try:
-                Tracer.push_function(func, args, kwargs, trace_type=trace_type)
-                output = func(*args, **kwargs)
-                return Tracer.pop(output)
-            except Exception as e:
-                Tracer.pop(None, e)
-                raise
-
-    wrapped.__original_function = func
-    func.__wrapped_function = wrapped
-
-    return wrapped
-
-
-def trace(func: Callable = None) -> Callable:
-    """A decorator to add trace to a function.
-
-    When a function is wrapped by this decorator, the function name,
-    inputs, outputs, start time, end time, and error (if any) will be recorded.
-
-    It can be used for both sync and async functions.
-    For sync functions, it will return a sync function.
-    For async functions, it will return an async function.
-
-    :param func: The function to be traced.
-    :type func: Callable
-    :return: The wrapped function with trace enabled.
-    :rtype: Callable
-
-    :Examples:
-
-    Synchronous function usage:
-
-    .. code-block:: python
-
-        @trace
-        def greetings(user_id):
-            name = get_name(user_id)
-            return f"Hello, {name}"
-
-    Asynchronous function usage:
-
-    .. code-block:: python
-
-        @trace
-        async def greetings_async(user_id):
-            name = await get_name_async(user_id)
-            return f"Hello, {name}"
-    """
-
-    def wrapper(func):
-        return _traced(func, trace_type=TraceType.FUNCTION)
-
-    # enable use decorator without "()" if all arguments are default values
-    if func is not None:
-        return wrapper(func)
-    return wrapper
-=======
 def _create_trace_from_function_call(f, *, args=[], kwargs={}, trace_type=TraceType.FUNCTION):
     """Initialize a trace object from a function call."""
     sig = inspect.signature(f).parameters
@@ -279,5 +159,4 @@
         type=trace_type,
         start_time=datetime.utcnow().timestamp(),
         inputs=all_kwargs,
-    )
->>>>>>> 2c953309
+    )