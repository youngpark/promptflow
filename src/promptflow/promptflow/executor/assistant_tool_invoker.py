# ---------------------------------------------------------
# Copyright (c) Microsoft Corporation. All rights reserved.
# ---------------------------------------------------------

import os
from dataclasses import dataclass
from functools import partial
from pathlib import Path
from typing import Callable, Dict

from promptflow.contracts.flow import InputAssignment, Node, ToolSource
from promptflow.exceptions import ErrorTarget
from promptflow.executor._docstring_parser import DocstringParser
from promptflow.executor._errors import UnsupportedAssistantToolType
from promptflow.executor._tool_resolver import ToolResolver


@dataclass
class AssistantTool:
    name: str
    definition: dict
    func: Callable


class AssistantToolInvoker:
    def __init__(self):
        self._assistant_tools: Dict[str, AssistantTool] = {}

    def load_tools(self, tools: list):
        for tool in tools:
            if tool["type"] in ("code_interpreter", "retrieval"):
                self._assistant_tools[tool["type"]] = AssistantTool(name=tool["type"], definition=tool, func=None)
            elif tool["type"] == "function":
                function_tool = self._load_function_tool(tool)
                self._assistant_tools[function_tool.name] = function_tool
            else:
                raise UnsupportedAssistantToolType(
                    message_format="Unsupported assistant tool type: {tool_type}",
                    tool_type=tool["type"],
                    target=ErrorTarget.EXECUTOR,
                )

    def _load_function_tool(self, tool: dict):
        working_dir = Path(os.getcwd())
<<<<<<< HEAD
        # tool_resolver = ToolResolver.active_instance()
        tool_resolver = ToolResolver(working_dir, need_connection=False)
=======
        tool_resolver = ToolResolver(working_dir, need_connections=False)
>>>>>>> adea8cfc
        predefined_inputs = {}
        for input_name, value in tool.get("predefined_inputs", {}).items():
            predefined_inputs[input_name] = InputAssignment.deserialize(value)
        node = Node(
            name="assistant_node",
            tool="assistant_tool",
            inputs=predefined_inputs,
            source=ToolSource.deserialize(tool["source"])
        )
        resolved_tool = tool_resolver._resolve_script_node(node, convert_input_types=True)
        func_name = resolved_tool.definition.function
        definition = self._generate_tool_definition(
            func_name, resolved_tool.definition.description, predefined_inputs.keys()
        )
        if resolved_tool.node.inputs:
            inputs = {name: value.value for name, value in resolved_tool.node.inputs.items()}
            func = partial(resolved_tool.callable, **inputs)
        else:
            func = resolved_tool.callable
        return AssistantTool(name=func_name, definition=definition, func=func)

    def invoke_tool(self, func_name, kwargs):
        return self._assistant_tools[func_name].func(**kwargs)

    def to_openai_tools(self):
        return [tool.definition for tool in self._assistant_tools.values()]

    def _generate_tool_definition(self, func_name: str, description: str, predefined_inputs: list) -> dict:
        to_openai_type = {
            "str": "string", "int": "number", "float": "number", "bool": "boolean", "list": "array", "dict": "object"
        }
        description, params = DocstringParser.parse(description)
        for input in predefined_inputs:
            if input in params:
                params.pop(input)
        for _, param in params.items():
            param["type"] = to_openai_type[param["type"]] if param["type"] in to_openai_type else param["type"]

        return {
            "type": "function",
            "function": {
                "name": func_name,
                "description": description,
                "parameters": {
                    "type": "object",
                    "properties": params,
                    "required": list(params.keys())
                }
            }
        }<|MERGE_RESOLUTION|>--- conflicted
+++ resolved
@@ -42,12 +42,7 @@
 
     def _load_function_tool(self, tool: dict):
         working_dir = Path(os.getcwd())
-<<<<<<< HEAD
-        # tool_resolver = ToolResolver.active_instance()
-        tool_resolver = ToolResolver(working_dir, need_connection=False)
-=======
         tool_resolver = ToolResolver(working_dir, need_connections=False)
->>>>>>> adea8cfc
         predefined_inputs = {}
         for input_name, value in tool.get("predefined_inputs", {}).items():
             predefined_inputs[input_name] = InputAssignment.deserialize(value)
@@ -55,7 +50,7 @@
             name="assistant_node",
             tool="assistant_tool",
             inputs=predefined_inputs,
-            source=ToolSource.deserialize(tool["source"])
+            source=ToolSource.deserialize(tool["source"]),
         )
         resolved_tool = tool_resolver._resolve_script_node(node, convert_input_types=True)
         func_name = resolved_tool.definition.function
@@ -77,7 +72,12 @@
 
     def _generate_tool_definition(self, func_name: str, description: str, predefined_inputs: list) -> dict:
         to_openai_type = {
-            "str": "string", "int": "number", "float": "number", "bool": "boolean", "list": "array", "dict": "object"
+            "str": "string",
+            "int": "number",
+            "float": "number",
+            "bool": "boolean",
+            "list": "array",
+            "dict": "object",
         }
         description, params = DocstringParser.parse(description)
         for input in predefined_inputs:
@@ -91,10 +91,6 @@
             "function": {
                 "name": func_name,
                 "description": description,
-                "parameters": {
-                    "type": "object",
-                    "properties": params,
-                    "required": list(params.keys())
-                }
-            }
+                "parameters": {"type": "object", "properties": params, "required": list(params.keys())},
+            },
         }