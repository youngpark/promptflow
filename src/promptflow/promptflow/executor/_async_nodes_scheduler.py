# ---------------------------------------------------------
# Copyright (c) Microsoft Corporation. All rights reserved.
# ---------------------------------------------------------

import asyncio
import contextvars
import inspect
import os
import signal
import threading
import time
from asyncio import Task
from concurrent.futures import ThreadPoolExecutor
from typing import Any, Dict, List, Tuple

from promptflow._core.flow_execution_context import FlowExecutionContext
from promptflow._core.tools_manager import ToolsManager
from promptflow._utils.logger_utils import bulk_logger, flow_logger
from promptflow._utils.utils import set_context
from promptflow.contracts.flow import Node
from promptflow.executor._dag_manager import DAGManager
from promptflow.executor._errors import NoNodeExecutedError


class AsyncNodesScheduler:
    def __init__(
        self,
        tools_manager: ToolsManager,
        node_concurrency: int,
    ) -> None:
        self._tools_manager = tools_manager
        # TODO: Add concurrency control in execution
        self._node_concurrency = node_concurrency

    async def execute(
        self,
        nodes: List[Node],
        inputs: Dict[str, Any],
        context: FlowExecutionContext,
    ) -> Tuple[dict, dict]:
        signal.signal(signal.SIGINT, signal_handler)
        signal.signal(signal.SIGTERM, signal_handler)

        parent_context = contextvars.copy_context()
        executor = ThreadPoolExecutor(
            max_workers=self._node_concurrency, initializer=set_context, initargs=(parent_context,)
        )
        # Note that we must not use `with` statement to manage the executor.
        # This is because it will always call `executor.shutdown()` when exiting the `with` block.
        # Then the event loop will wait for all tasks to be completed before raising the cancellation error.
        # See reference: https://docs.python.org/3/library/concurrent.futures.html#concurrent.futures.Executor
        outputs = await self._execute_with_thread_pool(executor, nodes, inputs, context)
        executor.shutdown()
        return outputs

    async def _execute_with_thread_pool(
        self,
        executor: ThreadPoolExecutor,
        nodes: List[Node],
        inputs: Dict[str, Any],
        context: FlowExecutionContext,
    ) -> Tuple[dict, dict]:
        flow_logger.info(f"Start to run {len(nodes)} nodes with the current event loop.")
        dag_manager = DAGManager(nodes, inputs)
        task2nodes = self._execute_nodes(dag_manager, context, executor)
        while not dag_manager.completed():
            task2nodes = await self._wait_and_complete_nodes(task2nodes, dag_manager)
            submitted_tasks2nodes = self._execute_nodes(dag_manager, context, executor)
            task2nodes.update(submitted_tasks2nodes)
        for node in dag_manager.bypassed_nodes:
            dag_manager.completed_nodes_outputs[node] = None
        return dag_manager.completed_nodes_outputs, dag_manager.bypassed_nodes

    async def _wait_and_complete_nodes(self, task2nodes: Dict[Task, Node], dag_manager: DAGManager) -> Dict[Task, Node]:
        if not task2nodes:
            raise NoNodeExecutedError("No nodes are ready for execution, but the flow is not completed.")
        tasks = [task for task in task2nodes]
        done, _ = await asyncio.wait(tasks, return_when=asyncio.FIRST_COMPLETED)
        dag_manager.complete_nodes({task2nodes[task].name: task.result() for task in done})
        for task in done:
            del task2nodes[task]
        return task2nodes

    def _execute_nodes(
        self,
        dag_manager: DAGManager,
        context: FlowExecutionContext,
        executor: ThreadPoolExecutor,
    ) -> Dict[Task, Node]:
        # Bypass nodes and update node run info until there are no nodes to bypass
        nodes_to_bypass = dag_manager.pop_bypassable_nodes()
        while nodes_to_bypass:
            for node in nodes_to_bypass:
                context.bypass_node(node)
            nodes_to_bypass = dag_manager.pop_bypassable_nodes()
        # Create tasks for ready nodes
        return {
            self._create_node_task(node, dag_manager, context, executor): node for node in dag_manager.pop_ready_nodes()
        }

    def _create_node_task(
        self,
        node: Node,
        dag_manager: DAGManager,
        context: FlowExecutionContext,
        executor: ThreadPoolExecutor,
    ) -> Task:
        f = self._tools_manager.get_tool(node.name)
        kwargs = dag_manager.get_node_valid_inputs(node, f)
        if inspect.iscoroutinefunction(f):
            task = context.invoke_tool_async(node, f, kwargs)
        else:
            task = self._sync_function_to_async_task(executor, context, node, f, kwargs)
        # Set the name of the task to the node name for debugging purpose
        # It does not need to be unique by design.
        return asyncio.create_task(task, name=node.name)

    @staticmethod
    async def _sync_function_to_async_task(
        executor: ThreadPoolExecutor,
        context: FlowExecutionContext,
        node,
        f,
        kwargs,
    ):
        return await asyncio.get_running_loop().run_in_executor(executor, context.invoke_tool, node, f, kwargs)


def signal_handler(sig, frame):
    """
    Start a thread to monitor coroutines after receiving signal.
    """
<<<<<<< HEAD
    flow_logger.info(f"Received signal {sig}({signal.Signals(sig).name})," " start coroutine monitor thread.")
=======
    flow_logger.info(f"Received signal {sig}({signal.Signals(sig).name}), start coroutine monitor thread.")
>>>>>>> b6cdb70a
    loop = asyncio.get_running_loop()
    monitor = threading.Thread(target=monitor_coroutine_after_cancellation, args=(loop,))
    monitor.start()
    raise KeyboardInterrupt


def monitor_coroutine_after_cancellation(loop: asyncio.AbstractEventLoop):
    """Exit the process when all coroutines are done.
    We add this function because if a sync tool is running in async mode,
    the task will be cancelled after receiving SIGINT,
    but the thread will not be terminated and blocks the program from exiting.
    :param loop: event loop of main thread
    :type loop: asyncio.AbstractEventLoop
    """
    # TODO: Use environment variable to ensure it is flow test scenario to avoid unexpected exit.
    # E.g. Customer is integrating Promptflow in their own code, and they want to handle SIGINT by themselves.
    max_wait_seconds = os.environ.get("PF_WAIT_SECONDS_AFTER_CANCELLATION", 30)

    all_tasks_are_done = False
    exceeded_wait_seconds = False

    thread_start_time = time.time()
    flow_logger.info(f"Start to monitor coroutines after cancellation, max wait seconds: {max_wait_seconds}s")

    while not all_tasks_are_done and not exceeded_wait_seconds:
        # For sync tool running in async mode, the task will be cancelled,
        # but the thread will not be terminated, we exit the program despite of it.
        # TODO: Detect whether there is any sync tool running in async mode,
        # if there is none, avoid sys.exit and let the program exit gracefully.
        all_tasks_are_done = all(task.done() for task in asyncio.all_tasks(loop))
        if all_tasks_are_done:
            flow_logger.info("All coroutines are done. Exiting.")
<<<<<<< HEAD
=======
            # We cannot ensure persist_flow_run is called before the process exits in the case that there is
            # non-daemon thread running, sleep for 3 seconds as a best effort.
            # If the caller wants to ensure flow status is cancelled in storage, it should check the flow status
            # after timeout and set the flow status to Cancelled.
            time.sleep(3)
            # Use os._exit instead of sys.exit, so that the process can stop without
            # waiting for the thread created by run_in_executor to finish.
            # sys.exit: https://docs.python.org/3/library/sys.html#sys.exit
            # Raise a SystemExit exception, signaling an intention to exit the interpreter.
            # Specifically, it does not exit non-daemon thread
            # os._exit https://docs.python.org/3/library/os.html#os._exit
            # Exit the process with status n, without calling cleanup handlers, flushing stdio buffers, etc.
            # Specifically, it stops process without waiting for non-daemon thread.
>>>>>>> b6cdb70a
            os._exit(0)

        exceeded_wait_seconds = time.time() - thread_start_time > max_wait_seconds
        time.sleep(1)

    if exceeded_wait_seconds:
        if not all_tasks_are_done:
            flow_logger.info(
                f"Not all coroutines are done within {max_wait_seconds}s"
                " after cancellation. Exiting the process despite of them."
                " Please config the environment variable"
                " PF_WAIT_SECONDS_AFTER_CANCELLATION if your tool needs"
                " more time to clean up after cancellation."
            )
            remaining_tasks = [task for task in asyncio.all_tasks(loop) if not task.done()]
            flow_logger.info(f"Remaining tasks: {[task.get_name() for task in remaining_tasks]}")
<<<<<<< HEAD
            bulk_logger.info(f"Remaining tasks: {[task.get_name() for task in remaining_tasks]}")
=======
        time.sleep(3)
>>>>>>> b6cdb70a
        os._exit(0)<|MERGE_RESOLUTION|>--- conflicted
+++ resolved
@@ -130,11 +130,8 @@
     """
     Start a thread to monitor coroutines after receiving signal.
     """
-<<<<<<< HEAD
-    flow_logger.info(f"Received signal {sig}({signal.Signals(sig).name})," " start coroutine monitor thread.")
-=======
+
     flow_logger.info(f"Received signal {sig}({signal.Signals(sig).name}), start coroutine monitor thread.")
->>>>>>> b6cdb70a
     loop = asyncio.get_running_loop()
     monitor = threading.Thread(target=monitor_coroutine_after_cancellation, args=(loop,))
     monitor.start()
@@ -167,8 +164,6 @@
         all_tasks_are_done = all(task.done() for task in asyncio.all_tasks(loop))
         if all_tasks_are_done:
             flow_logger.info("All coroutines are done. Exiting.")
-<<<<<<< HEAD
-=======
             # We cannot ensure persist_flow_run is called before the process exits in the case that there is
             # non-daemon thread running, sleep for 3 seconds as a best effort.
             # If the caller wants to ensure flow status is cancelled in storage, it should check the flow status
@@ -182,7 +177,6 @@
             # os._exit https://docs.python.org/3/library/os.html#os._exit
             # Exit the process with status n, without calling cleanup handlers, flushing stdio buffers, etc.
             # Specifically, it stops process without waiting for non-daemon thread.
->>>>>>> b6cdb70a
             os._exit(0)
 
         exceeded_wait_seconds = time.time() - thread_start_time > max_wait_seconds
@@ -199,9 +193,5 @@
             )
             remaining_tasks = [task for task in asyncio.all_tasks(loop) if not task.done()]
             flow_logger.info(f"Remaining tasks: {[task.get_name() for task in remaining_tasks]}")
-<<<<<<< HEAD
-            bulk_logger.info(f"Remaining tasks: {[task.get_name() for task in remaining_tasks]}")
-=======
         time.sleep(3)
->>>>>>> b6cdb70a
         os._exit(0)