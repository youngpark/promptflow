import base64
import os
import re
import uuid
from functools import partial
from pathlib import Path
from typing import Any, Callable, Dict
from urllib.parse import urlparse

import requests

from promptflow._utils._errors import InvalidImageInput, LoadMultimediaDataError
from promptflow.contracts.flow import FlowInputDefinition
from promptflow.contracts.multimedia import Image, PFBytes, Text
from promptflow.contracts.tool import ValueType
from promptflow.exceptions import ErrorTarget

MIME_PATTERN = re.compile(r"^data:image/(.*);(path|base64|url)$")


def _get_extension_from_mime_type(mime_type: str):
    ext = mime_type.split("/")[-1]
    if ext == "*":
        return None
    return ext


def is_multimedia_dict(multimedia_dict: dict):
    if len(multimedia_dict) != 1:
        return False
    key = list(multimedia_dict.keys())[0]
    if re.match(MIME_PATTERN, key):
        return True
    return False


def is_multimedia_dict_v2(multimedia_dict: dict):
    if len(multimedia_dict) != 2:
        return False
    if "type" not in multimedia_dict:
        return False
    image_type = multimedia_dict["type"]
    if image_type in ["image_url", "image_file"] and image_type in multimedia_dict:
        return True
    return False


def is_text_dict(text_dict: dict):
    if len(text_dict) != 2:
        return False
    if "type" not in text_dict:
        return False
    if text_dict["type"] == "text" and "text" in text_dict:
        text = text_dict["text"]
        if isinstance(text, str):
            return True
        elif isinstance(text, dict):
            if "value" in text and isinstance(text["value"], str):
                return True
    return False


def _get_multimedia_info(key: str):
    match = re.match(MIME_PATTERN, key)
    if match:
        return match.group(1), match.group(2)
    return None, None


def _is_url(value: str):
    try:
        result = urlparse(value)
        return all([result.scheme, result.netloc])
    except ValueError:
        return False


def _is_base64(value: str):
    prefix_regex = re.compile(r"^data:image/(.*);base64")
    base64_regex = re.compile(r"^([A-Za-z0-9+/]{4})*(([A-Za-z0-9+/]{2})*(==|[A-Za-z0-9+/]=)?)?$")
    base64_with_prefix = value.split(",")
    if len(base64_with_prefix) == 2:
        if re.match(prefix_regex, base64_with_prefix[0]) and re.match(base64_regex, base64_with_prefix[1]):
            return True
    elif len(base64_with_prefix) == 1:
        if re.match(base64_regex, value):
            return True
    return False


def _create_image_from_file(f: Path, mime_type: str = None):
    with open(f, "rb") as fin:
        return Image(fin.read(), mime_type=mime_type)


def _create_image_from_base64(base64_str: str, mime_type: str = None):
    base64_str = base64_str.split(",")[-1]
    image_bytes = base64.b64decode(base64_str)
    return Image(image_bytes, mime_type=mime_type)


def _create_image_from_url(url: str, mime_type: str = None):
    response = requests.get(url)
    if response.status_code == 200:
        return Image(response.content, mime_type=mime_type, source_url=url)
    else:
        raise InvalidImageInput(
            message_format="Failed to fetch image from URL: {url}. Error code: {error_code}. "
            "Error message: {error_message}.",
            target=ErrorTarget.EXECUTOR,
            url=url,
            error_code=response.status_code,
            error_message=response.text,
        )


def _create_image_from_dict_v1(image_dict: dict):
    for k, v in image_dict.items():
        format, resource = _get_multimedia_info(k)
        if resource == "path":
            return _create_image_from_file(Path(v), mime_type=f"image/{format}")
        elif resource == "base64":
            if _is_base64(v):
                return _create_image_from_base64(v, mime_type=f"image/{format}")
            else:
                raise InvalidImageInput(
                    message_format=f"Invalid base64 image: {v}.",
                    target=ErrorTarget.EXECUTOR,
                )
        elif resource == "url":
            return _create_image_from_url(v, mime_type=f"image/{format}")
        else:
            raise InvalidImageInput(
                message_format=f"Unsupported image resource: {resource}. "
                "Supported Resources are [path, base64, url].",
                target=ErrorTarget.EXECUTOR,
            )


def _create_image_from_dict_v2(image_dict: dict):
    image_type = image_dict["type"]
    if image_type == "image_url":
        if _is_base64(image_dict["image_url"]["url"]):
            return _create_image_from_base64(image_dict["image_url"]["url"])
        elif _is_url(image_dict["image_url"]["url"]):
            return _create_image_from_url(image_dict["image_url"]["url"])
        else:
            raise InvalidImageInput(
                message_format=f"Invalid image url: {image_dict['image_url']}."
                "Should be a valid url or base64 string.",
                target=ErrorTarget.EXECUTOR,
            )
    elif image_type == "image_file":
        return _create_image_from_file(Path(image_dict["image_file"]["path"]))
    else:
        raise InvalidImageInput(
            message_format=f"Unsupported image type: {image_type}. "
            "Supported types are [image_url, image_file].",
            target=ErrorTarget.EXECUTOR,
        )


def _create_image_from_string(value: str):
    if _is_base64(value):
        return _create_image_from_base64(value)
    elif _is_url(value):
        return _create_image_from_url(value)
    else:
        return _create_image_from_file(Path(value))


def create_image(value: any):
    if isinstance(value, PFBytes):
        return value
    elif isinstance(value, dict):
        if is_multimedia_dict(value):
            return _create_image_from_dict_v1(value)
        elif is_multimedia_dict_v2(value):
            return _create_image_from_dict_v2(value)
        else:
            raise InvalidImageInput(
                message_format="Invalid image input format. The image input should be a dictionary like: "
                "{{data:image/<image_type>;[path|base64|url]: <image_data>}}.",
                target=ErrorTarget.EXECUTOR,
            )
    elif isinstance(value, str):
        if not value:
            raise InvalidImageInput(
                message_format="The image input should not be empty.", target=ErrorTarget.EXECUTOR
            )
        return _create_image_from_string(value)
    else:
        raise InvalidImageInput(
            message_format=f"Unsupported image input type: {type(value)}. "
            "The image inputs should be a string or a dictionary.",
            target=ErrorTarget.EXECUTOR,
        )


def create_text_from_dict(text_dict: any):
    return Text.deserialize(text_dict)


def _save_image_to_file(
    image: Image, file_name: str, folder_path: Path, relative_path: Path = None, use_absolute_path=False, version=1
):
    ext = _get_extension_from_mime_type(image._mime_type)
    file_name = f"{file_name}.{ext}" if ext else file_name
    image_path = (relative_path / file_name).as_posix() if relative_path else file_name
    if use_absolute_path:
        image_path = Path(folder_path / image_path).resolve().as_posix()
    if version == 2:
        image_reference = {"type": "image_file", "image_file": {"path": image_path}}
    else:
        image_reference = {f"data:{image._mime_type};path": image_path}
    path = folder_path / relative_path if relative_path else folder_path
    os.makedirs(path, exist_ok=True)
    with open(os.path.join(path, file_name), "wb") as file:
        file.write(image)
    return image_reference


def get_file_reference_encoder(
    folder_path: Path, relative_path: Path = None, *, use_absolute_path=False, version=1
) -> Callable:
    def pfbytes_file_reference_encoder(obj):
        """Dumps PFBytes to a file and returns its reference."""
        if obj.source_url:
            return {f"data:{obj._mime_type};url": obj.source_url}
        if isinstance(obj, PFBytes):
            if obj.source_url and version == 2:
                return {"type": "image_url", "image_url": {"url": obj.source_url}}
            file_name = str(uuid.uuid4())
            # If use_absolute_path is True, the image file path in image dictionary will be absolute path.
            return _save_image_to_file(obj, file_name, folder_path, relative_path, use_absolute_path, version=version)
        raise TypeError(f"Not supported to dump type '{type(obj).__name__}'.")

    return pfbytes_file_reference_encoder


def default_json_encoder(obj):
    if isinstance(obj, PFBytes):
        return str(obj)
    elif isinstance(obj, Text):
        return str(obj)
    else:
        raise TypeError(f"Object of type {type(obj).__name__} is not JSON serializable")


def persist_multimedia_data(value: Any, base_dir: Path, sub_dir: Path = None, version=1):
    pfbytes_file_reference_encoder = get_file_reference_encoder(base_dir, sub_dir, version=version)
    serialization_funcs = {
        Image: partial(Image.serialize, **{"encoder": pfbytes_file_reference_encoder}), Text: Text.serialize
    }
    return _process_recursively(value, process_funcs=serialization_funcs)


def convert_multimedia_data_to_base64(value: Any, with_type=False, dict_type=False):
    to_base64_funcs = {PFBytes: partial(PFBytes.to_base64, **{"with_type": with_type, "dict_type": dict_type})}
    return _process_recursively(value, process_funcs=to_base64_funcs)


# TODO: Move this function to a more general place and integrate serialization to this function.
def _process_recursively(value: Any, process_funcs: Dict[type, Callable] = None, inplace: bool = False) -> dict:
    if process_funcs:
        for cls, f in process_funcs.items():
            if isinstance(value, cls):
                return f(value)
    if isinstance(value, list):
        if inplace:
            for i in range(len(value)):
                value[i] = _process_recursively(value[i], process_funcs, inplace)
        else:
            return [_process_recursively(v, process_funcs, inplace) for v in value]
    elif isinstance(value, dict):
        if inplace:
            for k, v in value.items():
                value[k] = _process_recursively(v, process_funcs, inplace)
        else:
            return {k: _process_recursively(v, process_funcs, inplace) for k, v in value.items()}
    return value


def load_multimedia_data(inputs: Dict[str, FlowInputDefinition], line_inputs: dict, version=1):
    updated_inputs = dict(line_inputs or {})
    for key, value in inputs.items():
        try:
            if value.type == ValueType.IMAGE:
                if isinstance(updated_inputs[key], list):
                    # For aggregation node, the image input is a list.
                    updated_inputs[key] = [create_image(item) for item in updated_inputs[key]]
                else:
                    updated_inputs[key] = create_image(updated_inputs[key])
            elif value.type == ValueType.LIST or value.type == ValueType.OBJECT:
                updated_inputs[key] = load_multimedia_data_recursively(updated_inputs[key], version=version)
        except Exception as ex:
            error_type_and_message = f"({ex.__class__.__name__}) {ex}"
            raise LoadMultimediaDataError(
                message_format="Failed to load image for input '{key}': {error_type_and_message}",
<<<<<<< HEAD
                key=key, error_type_and_message=error_type_and_message,
=======
                key=key,
                error_type_and_message=error_type_and_message,
>>>>>>> be175855
                target=ErrorTarget.EXECUTOR,
            ) from ex
    return updated_inputs


def load_multimedia_data_recursively(value: Any, version=1):
    process_funcs = {1: _create_image_from_dict_v1, 2: _create_image_from_dict_v2}
    return _process_multimedia_dict_recursively(
        value, process_funcs[version], create_text_from_dict if version == 2 else None
    )


def resolve_multimedia_data_recursively(input_dir: Path, value: Any):
    process_func = partial(resolve_image_path, **{"input_dir": input_dir})
    return _process_multimedia_dict_recursively(value, process_func)


def _process_multimedia_dict_recursively(
    value: Any,
    process_func: Callable,
    text_process_func: Callable = None
) -> dict:
    if isinstance(value, list):
        return [_process_multimedia_dict_recursively(item, process_func, text_process_func) for item in value]
    elif isinstance(value, dict):
        if is_multimedia_dict(value) or is_multimedia_dict_v2(value):
            return process_func(**{"image_dict": value})
        elif text_process_func is not None and is_text_dict(value):
            return text_process_func(**{"text_dict": value})
        else:
            return {
                k: _process_multimedia_dict_recursively(v, process_func, text_process_func) for k, v in value.items()
            }
    else:
        return value


def resolve_image_path(input_dir: Path, image_dict: dict):
    """Resolve image path to absolute path in image dict"""

    input_dir = input_dir.parent if input_dir.is_file() else input_dir
    if is_multimedia_dict(image_dict):
        for key in image_dict:
            _, resource = _get_multimedia_info(key)
            if resource == "path":
                image_dict[key] = str(input_dir / image_dict[key])
    return image_dict<|MERGE_RESOLUTION|>--- conflicted
+++ resolved
@@ -297,12 +297,8 @@
             error_type_and_message = f"({ex.__class__.__name__}) {ex}"
             raise LoadMultimediaDataError(
                 message_format="Failed to load image for input '{key}': {error_type_and_message}",
-<<<<<<< HEAD
-                key=key, error_type_and_message=error_type_and_message,
-=======
                 key=key,
                 error_type_and_message=error_type_and_message,
->>>>>>> be175855
                 target=ErrorTarget.EXECUTOR,
             ) from ex
     return updated_inputs
