--- conflicted
+++ resolved
@@ -853,7 +853,6 @@
     @classmethod
     def _get_context(cls):
         from promptflow._core.operation_context import OperationContext
-<<<<<<< HEAD
 
         return OperationContext.get_instance()
 
@@ -878,37 +877,8 @@
         for env_name in [USER_AGENT, PF_USER_AGENT]:
             if env_name in os.environ:
                 cls.append_user_agent(os.environ[env_name])
-=======
-
-        return OperationContext.get_instance()
-
-    @classmethod
-    def get_user_agent(cls):
-        from promptflow._core.operation_context import OperationContext
->>>>>>> e7b6937f
-
-        context = cls._get_context()
-        # directly get from context since client side won't need promptflow/xxx.
-        return context.get(OperationContext.USER_AGENT_KEY, "").strip()
-
-<<<<<<< HEAD
-=======
-    @classmethod
-    def append_user_agent(cls, user_agent: Optional[str]):
-        if not user_agent:
-            return
-        context = cls._get_context()
-        context.append_user_agent(user_agent)
-
-    @classmethod
-    def update_user_agent_from_env_var(cls):
-        # this is for backward compatibility: we should use PF_USER_AGENT in newer versions.
-        for env_name in [USER_AGENT, PF_USER_AGENT]:
-            if env_name in os.environ:
-                cls.append_user_agent(os.environ[env_name])
-
-
->>>>>>> e7b6937f
+
+
 def setup_user_agent_to_operation_context(user_agent):
     """Setup user agent to OperationContext.
     For calls from extension, ua will be like: prompt-flow-extension/ promptflow-cli/ promptflow-sdk/
