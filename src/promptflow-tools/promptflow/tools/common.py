--- conflicted
+++ resolved
@@ -10,10 +10,7 @@
 from promptflow.tools.exception import ChatAPIInvalidRole, WrappedOpenAIError, LLMError, JinjaTemplateError, \
     ExceedMaxRetryTimes, ChatAPIInvalidFunctions, FunctionCallNotSupportedInStreamMode, \
     ChatAPIFunctionRoleInvalidFormat
-<<<<<<< HEAD
-
 from promptflow.exceptions import SystemErrorException, UserErrorException
-=======
 from typing import List, Mapping
 
 
@@ -27,7 +24,6 @@
 
     def __str__(self):
         return "\n".join(map(str, self))
->>>>>>> 443950c5
 
 
 def validate_role(role: str, valid_roles: List[str] = None):
@@ -115,19 +111,12 @@
     # openai chat api only supports below roles.
     # customer can add single # in front of role name for markdown highlight.
     # and we still support role name without # prefix for backward compatibility.
-<<<<<<< HEAD
-    separator = r"(?i)\n+\s*#?\s*(" + "|".join(valid_roles) + r")\s*:\s*\n"
-    # Add a newline at the beginning to ensure consistent formatting of role lines.
-    # extra new line is removed when appending to the chat list.
-    chunks = re.split(separator, '\n' + chat_str)
-=======
     separator = r"(?i)^\s*#?\s*(" + "|".join(valid_roles) + r")\s*:\s*\n"
 
     images = images or []
     hash2images = {str(x): x for x in images}
 
     chunks = re.split(separator, chat_str, flags=re.MULTILINE)
->>>>>>> 443950c5
     chat_list = []
 
     for chunk in chunks:
