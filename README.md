--- conflicted
+++ resolved
@@ -1,8 +1,3 @@
-<<<<<<< HEAD
-# Prompt-Flow
-
-This is prompt-flow project repo.
-=======
 # Prompt Flow
 
 [![Python package](https://img.shields.io/pypi/v/promptflow)](https://pypi.org/project/promptflow/)
@@ -11,7 +6,6 @@
 > ℹ️ **NOTE**: This project is just like AI and will evolve quickly.
 > We invite you to join us in developing the Prompt Flow together!
 > Please contribute by
-> using GitHub [Discussions](https://github.com/microsoft/promptflow/discussions),
 > opening GitHub [Issues](https://github.com/microsoft/promptflow/issues/new/choose),
 > sending us [PRs](https://github.com/microsoft/promptflow/pulls).
 
@@ -33,7 +27,6 @@
 ## Get Started with Prompt flow ⚡
 
 WIP
->>>>>>> 2ec2de2e
 
 ## Contributing
 
