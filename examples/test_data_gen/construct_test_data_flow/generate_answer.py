--- conflicted
+++ resolved
@@ -16,11 +16,7 @@
     Returns:
         str: The generated answer.
     """
-<<<<<<< HEAD
-    if context == "":
-=======
     if not context:
->>>>>>> 740670e6
         return ""
 
     return llm_call(connection, model, generate_answer_prompt)