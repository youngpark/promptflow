--- conflicted
+++ resolved
@@ -8,24 +8,15 @@
 
 @tool
 def validate_and_generate_seed_question(
-<<<<<<< HEAD
     connection: Union[OpenAIConnection, AzureOpenAIConnection],
-    model: str,
+    model_or_deployment_name: str,
     score_text_trunk_prompt: str,
     score_threshold: float,
     seed_question_prompt: str,
     context: str = None,
     response_format: str = ResponseFormat.JSON,
-=======
-        connection: Union[OpenAIConnection, AzureOpenAIConnection],
-        model_or_deployment_name: str,
-        validate_text_trunk_prompt: str,
-        seed_question_prompt: str,
-        context: str = None,
-        response_format: str = ResponseFormat.JSON,
-        temperature: float = 1.0,
-        max_tokens: int = 512
->>>>>>> b27c99a4
+    temperature: float = 1.0,
+    max_tokens: int = 512,
 ):
     """
     1. Validates the given text chunk.
@@ -34,33 +25,20 @@
     Returns:
         dict: The generated seed question and text trunk validation result.
     """
-<<<<<<< HEAD
     text_trunk_score_res = get_text_trunk_score(
-        connection, model, score_text_trunk_prompt, response_format, score_threshold
-=======
-    validation_res = get_text_trunk_validation_res(
         connection,
         model_or_deployment_name,
-        validate_text_trunk_prompt,
-        context,
+        score_text_trunk_prompt,
         response_format,
+        score_threshold,
         temperature,
-        max_tokens
->>>>>>> b27c99a4
+        max_tokens,
     )
     if not text_trunk_score_res.pass_validation:
         print(ErrorMsg.INVALID_TEXT_TRUNK.format(context))
         return {"question": "", "validation_res": text_trunk_score_res}
 
-<<<<<<< HEAD
-    seed_question = llm_call(connection, model, seed_question_prompt)
-    return {"question": seed_question, "validation_res": text_trunk_score_res}
-=======
     seed_question = llm_call(
-        connection,
-        model_or_deployment_name,
-        seed_question_prompt,
-        temperature=temperature,
-        max_tokens=max_tokens)
-    return {"question": seed_question, "validation_res": validation_res}
->>>>>>> b27c99a4
+        connection, model_or_deployment_name, seed_question_prompt, temperature=temperature, max_tokens=max_tokens
+    )
+    return {"question": seed_question, "validation_res": text_trunk_score_res}